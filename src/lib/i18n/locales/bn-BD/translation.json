{
	"'s', 'm', 'h', 'd', 'w' or '-1' for no expiration.": "'s', 'm', 'h', 'd', 'w' অথবা অনির্দিষ্টকাল মেয়াদের জন্য '-1' ",
	"(Beta)": "(পরিক্ষামূলক)",
	"(e.g. `sh webui.sh --api`)": "(যেমন `sh webui.sh --api`)",
	"(latest)": "(সর্বশেষ)",
	"{{modelName}} is thinking...": "{{modelName}} চিন্তা করছে...",
	"{{user}}'s Chats": "",
	"{{webUIName}} Backend Required": "{{webUIName}} ব্যাকএন্ড আবশ্যক",
	"a user": "একজন ব্যাবহারকারী",
	"About": "সম্পর্কে",
	"Account": "একাউন্ট",
	"Accurate information": "",
	"Add a model": "একটি মডেল যোগ করুন",
	"Add a model tag name": "একটি মডেল ট্যাগ যোগ করুন",
	"Add a short description about what this modelfile does": "এই মডেলফাইলটির সম্পর্কে সংক্ষিপ্ত বিবরণ যোগ করুন",
	"Add a short title for this prompt": "এই প্রম্পটের জন্য একটি সংক্ষিপ্ত টাইটেল যোগ করুন",
	"Add a tag": "একটি ট্যাগ যোগ করুন",
	"Add Docs": "ডকুমেন্ট যোগ করুন",
	"Add Files": "ফাইল যোগ করুন",
	"Add message": "মেসেজ যোগ করুন",
	"Add Model": "",
	"Add Tags": "ট্যাগ যোগ করুন",
	"Adjusting these settings will apply changes universally to all users.": "এই সেটিংগুলো পরিবর্তন করলে তা সব ইউজারের উপরেই প্রয়োগ করা হবে",
	"admin": "এডমিন",
	"Admin Panel": "এডমিন প্যানেল",
	"Admin Settings": "এডমিন সেটিংস",
	"Advanced Parameters": "এডভান্সড প্যারামিটার্স",
	"all": "সব",
	"All Users": "সব ইউজার",
	"Allow": "অনুমোদন",
	"Allow Chat Deletion": "চ্যাট ডিলিট করতে দিন",
	"alphanumeric characters and hyphens": "ইংরেজি অক্ষর, সংখ্যা এবং হাইফেন",
	"Already have an account?": "আগে থেকেই একাউন্ট আছে?",
	"an assistant": "একটা এসিস্ট্যান্ট",
	"and": "এবং",
	"API Base URL": "এপিআই বেজ ইউআরএল",
	"API Key": "এপিআই কোড",
	"API Key created.": "",
	"API keys": "",
	"API RPM": "এপিআই আরপিএম",
	"Archive": "",
	"Archived Chats": "",
	"are allowed - Activate this command by typing": "অনুমোদিত - কমান্ডটি চালু করার জন্য লিখুন",
	"Are you sure?": "আপনি নিশ্চিত?",
	"Attention to detail": "",
	"Audio": "অডিও",
	"Auto-playback response": "রেসপন্স অটো-প্লেব্যাক",
	"Auto-send input after 3 sec.": "৩ সেকেন্ড পর ইনপুট সংয়ক্রিয়ভাবে পাঠান",
	"AUTOMATIC1111 Base URL": "AUTOMATIC1111 বেজ ইউআরএল",
	"AUTOMATIC1111 Base URL is required.": "AUTOMATIC1111 বেজ ইউআরএল আবশ্যক",
	"available!": "উপলব্ধ!",
	"Back": "পেছনে",
	"Bad Response": "",
	"Being lazy": "",
	"Builder Mode": "বিল্ডার মোড",
	"Cancel": "বাতিল",
	"Categories": "ক্যাটাগরিসমূহ",
	"Change Password": "পাসওয়ার্ড পরিবর্তন করুন",
	"Chat": "চ্যাট",
	"Chat History": "চ্যাট হিস্টোরি",
	"Chat History is off for this browser.": "এই ব্রাউজারের জন্য চ্যাট হিস্টোরি বন্ধ আছে",
	"Chats": "চ্যাটসমূহ",
	"Check Again": "আবার চেক করুন",
	"Check for updates": "নতুন আপডেট আছে কিনা চেক করুন",
	"Checking for updates...": "নতুন আপডেট আছে কিনা চেক করা হচ্ছে...",
	"Choose a model before saving...": "সেভ করার আগে একটি মডেল নির্বাচন করুন",
	"Chunk Overlap": "চাঙ্ক ওভারল্যাপ",
	"Chunk Params": "চাঙ্ক প্যারামিটার্স",
	"Chunk Size": "চাঙ্ক সাইজ",
	"Click here for help.": "সাহায্যের জন্য এখানে ক্লিক করুন",
	"Click here to check other modelfiles.": "অন্যান্য মডেলফাইল চেক করার জন্য এখানে ক্লিক করুন",
	"Click here to select": "নির্বাচন করার জন্য এখানে ক্লিক করুন",
	"Click here to select documents.": "ডকুমেন্টগুলো নির্বাচন করার জন্য এখানে ক্লিক করুন",
	"click here.": "এখানে ক্লিক করুন",
	"Click on the user role button to change a user's role.": "ইউজারের পদবি পরিবর্তন করার জন্য ইউজারের পদবি বাটনে ক্লিক করুন",
	"Close": "বন্ধ",
	"Collection": "সংগ্রহ",
	"ComfyUI": "",
	"ComfyUI Base URL": "",
	"ComfyUI Base URL is required.": "",
	"Command": "কমান্ড",
	"Confirm Password": "পাসওয়ার্ড নিশ্চিত করুন",
	"Connections": "কানেকশনগুলো",
	"Content": "বিষয়বস্তু",
	"Context Length": "কনটেক্সটের দৈর্ঘ্য",
	"Continue Response": "",
	"Conversation Mode": "কথোপকথন মোড",
	"Copied shared chat URL to clipboard!": "",
	"Copy": "",
	"Copy last code block": "সর্বশেষ কোড ব্লক কপি করুন",
	"Copy last response": "সর্বশেষ রেসপন্স কপি করুন",
	"Copy Link": "",
	"Copying to clipboard was successful!": "ক্লিপবোর্ডে কপি করা সফল হয়েছে",
	"Create a concise, 3-5 word phrase as a header for the following query, strictly adhering to the 3-5 word limit and avoiding the use of the word 'title':": "'title' শব্দটি ব্যবহার না করে নিম্মোক্ত অনুসন্ধানের জন্য সংক্ষেপে সর্বোচ্চ ৩-৫ শব্দের একটি হেডার তৈরি করুন",
	"Create a modelfile": "একটি মডেলফাইল তৈরি করুন",
	"Create Account": "একাউন্ট তৈরি করুন",
	"Created at": "নির্মানকাল",
	"Created At": "",
	"Current Model": "বর্তমান মডেল",
	"Current Password": "বর্তমান পাসওয়ার্ড",
	"Custom": "কাস্টম",
	"Customize Ollama models for a specific purpose": "নির্দিষ্ট উদ্দেশ্যে Ollama মডেল পরিবর্তন করুন",
	"Dark": "ডার্ক",
	"Database": "ডেটাবেজ",
	"DD/MM/YYYY HH:mm": "DD/MM/YYYY HH:mm",
	"Default": "ডিফল্ট",
	"Default (Automatic1111)": "ডিফল্ট (Automatic1111)",
	"Default (SentenceTransformers)": "",
	"Default (Web API)": "ডিফল্ট (Web API)",
	"Default model updated": "ডিফল্ট মডেল আপডেট হয়েছে",
	"Default Prompt Suggestions": "ডিফল্ট প্রম্পট সাজেশন",
	"Default User Role": "ইউজারের ডিফল্ট পদবি",
	"delete": "মুছে ফেলুন",
	"Delete": "",
	"Delete a model": "একটি মডেল মুছে ফেলুন",
	"Delete chat": "চ্যাট মুছে ফেলুন",
	"Delete Chat": "",
	"Delete Chats": "চ্যাটগুলো মুছে ফেলুন",
	"Delete User": "",
	"Deleted {{deleteModelTag}}": "{{deleteModelTag}} মুছে ফেলা হয়েছে",
	"Deleted {{tagName}}": "",
	"Description": "বিবরণ",
	"Didn't fully follow instructions": "",
	"Disabled": "অক্ষম",
	"Discover a modelfile": "একটি মডেলফাইল খুঁজে বের করুন",
	"Discover a prompt": "একটি প্রম্পট খুঁজে বের করুন",
	"Discover, download, and explore custom prompts": "কাস্টম প্রম্পটগুলো আবিস্কার, ডাউনলোড এবং এক্সপ্লোর করুন",
	"Discover, download, and explore model presets": "মডেল প্রিসেটগুলো আবিস্কার, ডাউনলোড এবং এক্সপ্লোর করুন",
	"Display the username instead of You in the Chat": "চ্যাটে 'আপনি'-র পরবর্তে ইউজারনেম দেখান",
	"Document": "ডকুমেন্ট",
	"Document Settings": "ডকুমেন্ট সেটিংসমূহ",
	"Documents": "ডকুমেন্টসমূহ",
	"does not make any external connections, and your data stays securely on your locally hosted server.": "কোন এক্সটার্নাল কানেকশন তৈরি করে না, এবং আপনার ডেটা আর লোকালি হোস্টেড সার্ভারেই নিরাপদে থাকে।",
	"Don't Allow": "অনুমোদন দেবেন না",
	"Don't have an account?": "একাউন্ট নেই?",
	"Don't like the style": "",
	"Download": "",
	"Download Database": "ডেটাবেজ ডাউনলোড করুন",
	"Drop any files here to add to the conversation": "আলোচনায় যুক্ত করার জন্য যে কোন ফাইল এখানে ড্রপ করুন",
	"e.g. '30s','10m'. Valid time units are 's', 'm', 'h'.": "যেমন '30s','10m'. সময়ের অনুমোদিত অনুমোদিত এককগুলি হচ্ছে 's', 'm', 'h'.",
	"Edit": "",
	"Edit Doc": "ডকুমেন্ট এডিট করুন",
	"Edit User": "ইউজার এডিট করুন",
	"Email": "ইমেইল",
	"Embedding Model Engine": "",
	"Embedding model set to \"{{embedding_model}}\"": "",
	"Enable Chat History": "চ্যাট হিস্টোরি চালু করুন",
	"Enable New Sign Ups": "নতুন সাইনআপ চালু করুন",
	"Enabled": "চালু করা হয়েছে",
	"Enter {{role}} message here": "{{role}} মেসেজ এখানে লিখুন",
	"Enter Chunk Overlap": "চাঙ্ক ওভারল্যাপ লিখুন",
	"Enter Chunk Size": "চাংক সাইজ লিখুন",
	"Enter Image Size (e.g. 512x512)": "ছবির মাপ লিখুন (যেমন 512x512)",
	"Enter LiteLLM API Base URL (litellm_params.api_base)": "LiteLLM এপিআই বেজ ইউআরএল লিখুন (litellm_params.api_base)",
	"Enter LiteLLM API Key (litellm_params.api_key)": "LiteLLM এপিআই কোড লিখুন (litellm_params.api_key)",
	"Enter LiteLLM API RPM (litellm_params.rpm)": "LiteLLM এপিআই RPM দিন (litellm_params.rpm)",
	"Enter LiteLLM Model (litellm_params.model)": "LiteLLM মডেল দিন (litellm_params.model)",
	"Enter Max Tokens (litellm_params.max_tokens)": "সর্বোচ্চ টোকেন সংখ্যা দিন (litellm_params.max_tokens)",
	"Enter model tag (e.g. {{modelTag}})": "মডেল ট্যাগ লিখুন (e.g. {{modelTag}})",
	"Enter Number of Steps (e.g. 50)": "ধাপের সংখ্যা দিন (যেমন: 50)",
	"Enter Relevance Threshold": "",
	"Enter stop sequence": "স্টপ সিকোয়েন্স লিখুন",
	"Enter Top K": "Top K লিখুন",
	"Enter URL (e.g. http://127.0.0.1:7860/)": "ইউআরএল দিন (যেমন http://127.0.0.1:7860/)",
	"Enter Your Email": "আপনার ইমেইল লিখুন",
	"Enter Your Full Name": "আপনার পূর্ণ নাম লিখুন",
	"Enter Your Password": "আপনার পাসওয়ার্ড লিখুন",
	"Experimental": "পরিক্ষামূলক",
	"Export All Chats (All Users)": "সব চ্যাট এক্সপোর্ট করুন (সব ইউজারের)",
	"Export Chats": "চ্যাটগুলো এক্সপোর্ট করুন",
	"Export Documents Mapping": "ডকুমেন্টসমূহ ম্যাপিং এক্সপোর্ট করুন",
	"Export Modelfiles": "মডেলফাইলগুলো এক্সপোর্ট করুন",
	"Export Prompts": "প্রম্পটগুলো একপোর্ট করুন",
	"Failed to create API Key.": "",
	"Failed to read clipboard contents": "ক্লিপবোর্ডের বিষয়বস্তু পড়া সম্ভব হয়নি",
	"Feel free to add specific details": "",
	"File Mode": "ফাইল মোড",
	"File not found.": "ফাইল পাওয়া যায়নি",
	"Fingerprint spoofing detected: Unable to use initials as avatar. Defaulting to default profile image.": "ফিঙ্গারপ্রিন্ট স্পুফিং ধরা পড়েছে: অ্যাভাটার হিসেবে নামের আদ্যক্ষর ব্যবহার করা যাচ্ছে না। ডিফল্ট প্রোফাইল পিকচারে ফিরিয়ে নেয়া হচ্ছে।",
	"Fluidly stream large external response chunks": "বড় এক্সটার্নাল রেসপন্স চাঙ্কগুলো মসৃণভাবে প্রবাহিত করুন",
	"Focus chat input": "চ্যাট ইনপুট ফোকাস করুন",
	"Followed instructions perfectly": "",
	"Format your variables using square brackets like this:": "আপনার ভেরিয়বলগুলো এভাবে স্কয়ার ব্রাকেটের মাধ্যমে সাজান",
	"From (Base Model)": "উৎস (বেজ মডেল)",
	"Full Screen Mode": "ফুলস্ক্রিন মোড",
	"General": "সাধারণ",
	"General Settings": "সাধারণ সেটিংসমূহ",
	"Generation Info": "",
	"Good Response": "",
	"has no conversations.": "",
	"Hello, {{name}}": "হ্যালো, {{name}}",
	"Hide": "লুকান",
	"Hide Additional Params": "অতিরিক্ত প্যারামিটাগুলো লুকান",
	"How can I help you today?": "আপনাকে আজ কিভাবে সাহায্য করতে পারি?",
	"Hybrid Search": "",
	"Image Generation (Experimental)": "ইমেজ জেনারেশন (পরিক্ষামূলক)",
	"Image Generation Engine": "ইমেজ জেনারেশন ইঞ্জিন",
	"Image Settings": "ছবির সেটিংসমূহ",
	"Images": "ছবিসমূহ",
	"Import Chats": "চ্যাটগুলি ইমপোর্ট করুন",
	"Import Documents Mapping": "ডকুমেন্টসমূহ ম্যাপিং ইমপোর্ট করুন",
	"Import Modelfiles": "মডেলফাইলগুলো ইমপোর্ট করুন",
	"Import Prompts": "প্রম্পটগুলো ইমপোর্ট করুন",
	"Include `--api` flag when running stable-diffusion-webui": "stable-diffusion-webui চালু করার সময় `--api` ফ্ল্যাগ সংযুক্ত করুন",
	"Interface": "ইন্টারফেস",
	"join our Discord for help.": "সাহায্যের জন্য আমাদের Discord-এ যুক্ত হোন",
	"JSON": "JSON",
	"JWT Expiration": "JWT-র মেয়াদ",
	"JWT Token": "JWT টোকেন",
	"Keep Alive": "সচল রাখুন",
	"Keyboard shortcuts": "কিবোর্ড শর্টকাটসমূহ",
	"Language": "ভাষা",
	"Last Active": "",
	"Light": "লাইট",
	"Listening...": "শুনছে...",
	"LLMs can make mistakes. Verify important information.": "LLM ভুল করতে পারে। গুরুত্বপূর্ণ তথ্য যাচাই করে নিন।",
	"Made by OpenWebUI Community": "OpenWebUI কমিউনিটিকর্তৃক নির্মিত",
	"Make sure to enclose them with": "এটা দিয়ে বন্ধনী দিতে ভুলবেন না",
	"Manage LiteLLM Models": "LiteLLM মডেল ব্যবস্থাপনা করুন",
	"Manage Models": "মডেলসমূহ ব্যবস্থাপনা করুন",
	"Manage Ollama Models": "Ollama মডেলসূহ ব্যবস্থাপনা করুন",
	"Max Tokens": "সর্বোচ্চ টোকন",
	"Maximum of 3 models can be downloaded simultaneously. Please try again later.": "একসঙ্গে সর্বোচ্চ তিনটি মডেল ডাউনলোড করা যায়। দয়া করে পরে আবার চেষ্টা করুন।",
	"Mirostat": "Mirostat",
	"Mirostat Eta": "Mirostat Eta",
	"Mirostat Tau": "Mirostat Tau",
	"MMMM DD, YYYY": "MMMM DD, YYYY",
	"MMMM DD, YYYY HH:mm": "",
	"Model '{{modelName}}' has been successfully downloaded.": "'{{modelName}}' মডেল সফলভাবে ডাউনলোড হয়েছে।",
	"Model '{{modelTag}}' is already in queue for downloading.": "{{modelTag}} ডাউনলোডের জন্য আগে থেকেই অপেক্ষমান আছে।",
	"Model {{modelId}} not found": "{{modelId}} মডেল পাওয়া যায়নি",
	"Model {{modelName}} already exists.": "{{modelName}} মডেল আগে থেকেই আছে",
	"Model filesystem path detected. Model shortname is required for update, cannot continue.": "মডেল ফাইলসিস্টেম পাথ পাওয়া গেছে। আপডেটের জন্য মডেলের শর্টনেম আবশ্যক, এগিয়ে যাওয়া যাচ্ছে না।",
	"Model Name": "মডেলের নাম",
	"Model not selected": "মডেল নির্বাচন করা হয়নি",
	"Model Tag Name": "মডেলের ট্যাগ নাম",
	"Model Whitelisting": "মডেল হোয়াইটলিস্টিং",
	"Model(s) Whitelisted": "হোয়াইটলিস্টেড মডেল(সমূহ)",
	"Modelfile": "মডেলফাইল",
	"Modelfile Advanced Settings": "মডেলফাইল এডভান্সড সেটিসমূহ",
	"Modelfile Content": "মডেলফাইল কনটেন্ট",
	"Modelfiles": "মডেলফাইলসমূহ",
	"Models": "মডেলসমূহ",
	"More": "",
	"My Documents": "আমার ডকুমেন্টসমূহ",
	"My Modelfiles": "আমার মডেলফাইলসমূহ",
	"My Prompts": "আমার প্রম্পটসমূহ",
	"Name": "নাম",
	"Name Tag": "নামের ট্যাগ",
	"Name your modelfile": "আপনার মডেলফাইলের নাম দিন",
	"New Chat": "নতুন চ্যাট",
	"New Password": "নতুন পাসওয়ার্ড",
	"Not factually correct": "",
	"Not sure what to add?": "কী যুক্ত করতে হবে নিশ্চিত না?",
	"Not sure what to write? Switch to": "কী লিখতে হবে নিশ্চিত না? পরিবর্তন করুন:",
	"Notifications": "নোটিফিকেশনসমূহ",
	"Off": "বন্ধ",
	"Okay, Let's Go!": "ঠিক আছে, চলুন যাই!",
	"OLED Dark": "",
	"Ollama": "",
	"Ollama Base URL": "Ollama বেজ ইউআরএল",
	"Ollama Version": "Ollama ভার্সন",
	"On": "চালু",
	"Only": "শুধুমাত্র",
	"Only alphanumeric characters and hyphens are allowed in the command string.": "কমান্ড স্ট্রিং-এ শুধুমাত্র ইংরেজি অক্ষর, সংখ্যা এবং হাইফেন ব্যবহার করা যাবে।",
	"Oops! Hold tight! Your files are still in the processing oven. We're cooking them up to perfection. Please be patient and we'll let you know once they're ready.": "আহা! আরেকটু ধৈর্য্য ধরুন! আপনার ফাইলগুলো এখনো প্রোসেস চলছে, আমরা ওগুলোকে সেরা প্রক্রিয়াজাত করছি। তৈরি হয়ে গেলে আপনাকে জানিয়ে দেয়া হবে।",
	"Oops! Looks like the URL is invalid. Please double-check and try again.": "ওহ, মনে হচ্ছে ইউআরএলটা ইনভ্যালিড। দয়া করে আর চেক করে চেষ্টা করুন।",
	"Oops! You're using an unsupported method (frontend only). Please serve the WebUI from the backend.": "আপনি একটা আনসাপোর্টেড পদ্ধতি (শুধু ফ্রন্টএন্ড) ব্যবহার করছেন। দয়া করে WebUI ব্যাকএন্ড থেকে চালনা করুন।",
	"Open": "খোলা",
	"Open AI": "Open AI",
	"Open AI (Dall-E)": "Open AI (Dall-E)",
	"Open new chat": "নতুন চ্যাট খুলুন",
	"OpenAI": "",
	"OpenAI API": "OpenAI এপিআই",
	"OpenAI API Config": "",
	"OpenAI API Key is required.": "OpenAI API কোড আবশ্যক",
	"OpenAI URL/Key required.": "",
	"or": "অথবা",
	"Other": "",
	"Parameters": "প্যারামিটারসমূহ",
	"Password": "পাসওয়ার্ড",
	"PDF document (.pdf)": "",
	"PDF Extract Images (OCR)": "পিডিএফ এর ছবি থেকে লেখা বের করুন (OCR)",
	"pending": "অপেক্ষমান",
	"Permission denied when accessing microphone: {{error}}": "মাইক্রোফোন ব্যবহারের অনুমতি পাওয়া যায়নি: {{error}}",
	"Plain text (.txt)": "",
	"Playground": "খেলাঘর",
<<<<<<< HEAD
	"Positive attitude": "",
	"Profile Image": "",
	"Prompt (e.g. Tell me a fun fact about the Roman Empire)": "",
=======
	"Archived Chats": "চ্যাট ইতিহাস সংরক্ষণাগার",
	"Profile": "প্রোফাইল",
>>>>>>> c7fa024b
	"Prompt Content": "প্রম্পট কন্টেন্ট",
	"Prompt suggestions": "প্রম্পট সাজেশনসমূহ",
	"Prompts": "প্রম্পটসমূহ",
	"Pull a model from Ollama.com": "Ollama.com থেকে একটি টেনে আনুন আনুন",
	"Pull Progress": "Pull চলমান",
	"Query Params": "Query প্যারামিটারসমূহ",
	"RAG Template": "RAG টেম্পলেট",
	"Raw Format": "Raw ফরম্যাট",
	"Read Aloud": "",
	"Record voice": "ভয়েস রেকর্ড করুন",
	"Redirecting you to OpenWebUI Community": "আপনাকে OpenWebUI কমিউনিটিতে পাঠানো হচ্ছে",
	"Refused when it shouldn't have": "",
	"Regenerate": "",
	"Release Notes": "রিলিজ নোটসমূহ",
	"Relevance Threshold": "",
	"Remove": "",
	"Repeat Last N": "রিপিট Last N",
	"Repeat Penalty": "রিপিট প্যানাল্টি",
	"Request Mode": "রিকোয়েস্ট মোড",
	"Reranking model set to \"{{reranking_model}}\"": "",
	"Reset Vector Storage": "ভেক্টর স্টোরেজ রিসেট করুন",
	"Response AutoCopy to Clipboard": "রেসপন্সগুলো স্বয়ংক্রিভাবে ক্লিপবোর্ডে কপি হবে",
	"Role": "পদবি",
	"Rosé Pine": "রোজ পাইন",
	"Rosé Pine Dawn": "ভোরের রোজ পাইন",
	"Save": "সংরক্ষণ",
	"Save & Create": "সংরক্ষণ এবং তৈরি করুন",
	"Save & Submit": "সংরক্ষণ এবং সাবমিট করুন",
	"Save & Update": "সংরক্ষণ এবং আপডেট করুন",
	"Saving chat logs directly to your browser's storage is no longer supported. Please take a moment to download and delete your chat logs by clicking the button below. Don't worry, you can easily re-import your chat logs to the backend through": "মাধ্যমে",
	"Scan": "স্ক্যান",
	"Scan complete!": "স্ক্যান সম্পন্ন হয়েছে!",
	"Scan for documents from {{path}}": "ডকুমেন্টসমূহের জন্য {{path}} স্ক্যান করুন",
	"Search": "অনুসন্ধান",
	"Search a model": "",
	"Search Documents": "ডকুমেন্টসমূহ অনুসন্ধান করুন",
	"Search Prompts": "প্রম্পটসমূহ অনুসন্ধান করুন",
	"See readme.md for instructions": "নির্দেশিকার জন্য readme.md দেখুন",
	"See what's new": "নতুন কী আছে দেখুন",
	"Seed": "সীড",
	"Select a mode": "একটি মডেল নির্বাচন করুন",
	"Select a model": "একটি মডেল নির্বাচন করুন",
	"Select an Ollama instance": "একটি Ollama ইন্সট্যান্স নির্বাচন করুন",
	"Send a Message": "একটি মেসেজ পাঠান",
	"Send message": "মেসেজ পাঠান",
	"Server connection verified": "সার্ভার কানেকশন যাচাই করা হয়েছে",
	"Set as default": "ডিফল্ট হিসেবে নির্ধারণ করুন",
	"Set Default Model": "ডিফল্ট মডেল নির্ধারণ করুন",
	"Set Image Size": "ছবির সাইজ নির্ধারণ করুন",
	"Set Steps": "পরবর্তী ধাপসমূহ",
	"Set Title Auto-Generation Model": "শিরোনাম অটোজেনারেশন মডেন নির্ধারণ করুন",
	"Set Voice": "কন্ঠস্বর নির্ধারণ করুন",
	"Settings": "সেটিংসমূহ",
	"Settings saved successfully!": "সেটিংগুলো সফলভাবে সংরক্ষিত হয়েছে",
	"Share": "",
	"Share Chat": "",
	"Share to OpenWebUI Community": "OpenWebUI কমিউনিটিতে শেয়ার করুন",
	"short-summary": "সংক্ষিপ্ত বিবরণ",
	"Show": "দেখান",
	"Show Additional Params": "অতিরিক্ত প্যারামিটারগুলো দেখান",
	"Show shortcuts": "শর্টকাটগুলো দেখান",
	"Showcased creativity": "",
	"sidebar": "সাইডবার",
	"Sign in": "সাইন ইন",
	"Sign Out": "সাইন আউট",
	"Sign up": "সাইন আপ",
	"Signing in": "",
	"Speech recognition error: {{error}}": "স্পিচ রিকগনিশনে সমস্যা: {{error}}",
	"Speech-to-Text Engine": "স্পিচ-টু-টেক্সট ইঞ্জিন",
	"SpeechRecognition API is not supported in this browser.": "এই ব্রাউজার স্পিচরিকগনিশন এপিআই সাপোর্ট করে না।",
	"Stop Sequence": "সিকোয়েন্স থামান",
	"STT Settings": "STT সেটিংস",
	"Submit": "সাবমিট",
	"Subtitle (e.g. about the Roman Empire)": "",
	"Success": "সফল",
	"Successfully updated.": "সফলভাবে আপডেট হয়েছে",
	"Sync All": "সব সিংক্রোনাইজ করুন",
	"System": "সিস্টেম",
	"System Prompt": "সিস্টেম প্রম্পট",
	"Tags": "ট্যাগসমূহ",
	"Tell us more:": "",
	"Temperature": "তাপমাত্রা",
	"Template": "টেম্পলেট",
	"Text Completion": "লেখা সম্পন্নকরণ",
	"Text-to-Speech Engine": "টেক্সট-টু-স্পিচ ইঞ্জিন",
	"Tfs Z": "Tfs Z",
	"Thanks for your feedback!": "",
	"Theme": "থিম",
	"This ensures that your valuable conversations are securely saved to your backend database. Thank you!": "এটা নিশ্চিত করে যে, আপনার গুরুত্বপূর্ণ আলোচনা নিরাপদে আপনার ব্যাকএন্ড ডেটাবেজে সংরক্ষিত আছে। ধন্যবাদ!",
	"This setting does not sync across browsers or devices.": "এই সেটিং অন্যন্য ব্রাউজার বা ডিভাইসের সাথে সিঙ্ক্রোনাইজ নয় না।",
	"Thorough explanation": "",
	"Tip: Update multiple variable slots consecutively by pressing the tab key in the chat input after each replacement.": "পরামর্শ: একাধিক ভেরিয়েবল স্লট একের পর এক রিপ্লেস করার জন্য চ্যাট ইনপুটে কিবোর্ডের Tab বাটন ব্যবহার করুন।",
	"Title": "শিরোনাম",
	"Title (e.g. Tell me a fun fact)": "",
	"Title Auto-Generation": "স্বয়ংক্রিয় শিরোনামগঠন",
	"Title Generation Prompt": "শিরোনামগঠন প্রম্পট",
	"to": "প্রতি",
	"To access the available model names for downloading,": "ডাউনলোডের জন্য এভেইলএবল মডেলের নামগুলো এক্সেস করতে,",
	"To access the GGUF models available for downloading,": "ডাউলোডের জন্য এভেইলএবল GGUF মডেলগুলো এক্সেস করতে,",
	"to chat input.": "চ্যাট ইনপুটে",
	"Toggle settings": "সেটিংস টোগল",
	"Toggle sidebar": "সাইডবার টোগল",
	"Top K": "Top K",
	"Top P": "Top P",
	"Trouble accessing Ollama?": "Ollama এক্সেস করতে সমস্যা হচ্ছে?",
	"TTS Settings": "TTS সেটিংসমূহ",
	"Type Hugging Face Resolve (Download) URL": "Hugging Face থেকে ডাউনলোড করার ইউআরএল টাইপ করুন",
	"Uh-oh! There was an issue connecting to {{provider}}.": "ওহ-হো! {{provider}} এর সাথে কানেকশনে সমস্যা হয়েছে।",
	"Unknown File Type '{{file_type}}', but accepting and treating as plain text": "অপরিচিত ফাইল ফরম্যাট '{{file_type}}', তবে প্লেইন টেক্সট হিসেবে গ্রহণ করা হলো",
	"Update and Copy Link": "",
	"Update Embedding Model": "",
	"Update embedding model (e.g. {{model}})": "",
	"Update password": "পাসওয়ার্ড আপডেট করুন",
	"Update Reranking Model": "",
	"Update reranking model (e.g. {{model}})": "",
	"Upload a GGUF model": "একটি GGUF মডেল আপলোড করুন",
	"Upload files": "ফাইলগুলো আপলোড করুন",
	"Upload Progress": "আপলোড হচ্ছে",
	"URL Mode": "ইউআরএল মোড",
	"Use '#' in the prompt input to load and select your documents.": "আপনার ডকুমেন্টসমূহ নির্বাচন করার জন্য আপনার প্রম্পট ইনপুটে '# ব্যবহার করুন।",
	"Use Gravatar": "Gravatar ব্যবহার করুন",
	"Use Initials": "নামের আদ্যক্ষর ব্যবহার করুন",
	"user": "ব্যবহারকারী",
	"User Permissions": "ইউজার পারমিশনসমূহ",
	"Users": "ব্যাবহারকারীগণ",
	"Utilize": "ইউটিলাইজ",
	"Valid time units:": "সময়ের গ্রহণযোগ্য এককসমূহ:",
	"variable": "ভেরিয়েবল",
	"variable to have them replaced with clipboard content.": "ক্লিপবোর্ডের কন্টেন্ট দিয়ে যেই ভেরিয়েবল রিপ্লেস করা যাবে।",
	"Version": "ভার্সন",
	"Warning: If you update or change your embedding model, you will need to re-import all documents.": "",
	"Web": "ওয়েব",
	"Webhook URL": "",
	"WebUI Add-ons": "WebUI এড-অনসমূহ",
	"WebUI Settings": "WebUI সেটিংসমূহ",
	"WebUI will make requests to": "WebUI যেখানে রিকোয়েস্ট পাঠাবে",
	"What’s New in": "এতে নতুন কী",
	"When history is turned off, new chats on this browser won't appear in your history on any of your devices.": "যদি হিস্টোরি বন্ধ থাকে তাহলে এই ব্রাউজারের নতুন চ্যাটগুলো আপনার কোন ডিভাইসের হিস্টোরিতেই দেখা যাবে না।",
	"Whisper (Local)": "Whisper (লোকাল)",
	"Write a prompt suggestion (e.g. Who are you?)": "একটি প্রম্পট সাজেশন লিখুন (যেমন Who are you?)",
	"Write a summary in 50 words that summarizes [topic or keyword].": "৫০ শব্দের মধ্যে [topic or keyword] এর একটি সারসংক্ষেপ লিখুন।",
	"You": "আপনি",
	"You're a helpful assistant.": "আপনি একজন উপকারী এসিস্ট্যান্ট",
	"You're now logged in.": "আপনি এখন লগইন করা অবস্থায় আছেন"
}<|MERGE_RESOLUTION|>--- conflicted
+++ resolved
@@ -285,14 +285,8 @@
 	"Permission denied when accessing microphone: {{error}}": "মাইক্রোফোন ব্যবহারের অনুমতি পাওয়া যায়নি: {{error}}",
 	"Plain text (.txt)": "",
 	"Playground": "খেলাঘর",
-<<<<<<< HEAD
-	"Positive attitude": "",
-	"Profile Image": "",
-	"Prompt (e.g. Tell me a fun fact about the Roman Empire)": "",
-=======
 	"Archived Chats": "চ্যাট ইতিহাস সংরক্ষণাগার",
 	"Profile": "প্রোফাইল",
->>>>>>> c7fa024b
 	"Prompt Content": "প্রম্পট কন্টেন্ট",
 	"Prompt suggestions": "প্রম্পট সাজেশনসমূহ",
 	"Prompts": "প্রম্পটসমূহ",
